import base64
import io
import random
import re
import traceback
from typing import List, Optional, Tuple

from datasets import load_dataset

from atroposlib.envs.base import (
    APIServerConfig,
    BaseEnv,
    BaseEnvConfig,
    ScoredDataGroup,
)
from atroposlib.type_definitions import GameHistory, Item
from atroposlib.utils.tokenize_for_trainer import tokenize_for_trainer


class ClockDatasetEnv(BaseEnv):
    name = "pixmo_clocks"
    name_config_cls = BaseEnvConfig

    def __init__(self, *args, **kwargs):
        super().__init__(*args, **kwargs)

    async def collect_trajectories(
        self, item: Item
    ) -> Tuple[GameHistory | None, List[Item]]:
        to_score: List[Tuple[GameHistory, str, Optional[str]]] = []
        to_backlog: List[Item] = []

        # Extract the base64 image
        base64_image = item[2]

        # Build system instruction and multimodal user message
        system_msg = {
            "role": "system",
            "content": (
                "You must submit your answer enclosed in <answer> tags, "
                "e.g., <answer>HH:MM</answer>"
            ),
        }
        user_prompt_text = "What time does the clock show?"
        user_msg_multimodal = {
            "role": "user",
            "content": [
                {"type": "text", "text": user_prompt_text},
                {
                    "type": "image_url",
                    "image_url": {"url": f"data:image/png;base64,{base64_image}"},
                },
            ],
        }

        messages = [system_msg, user_msg_multimodal]

        # Call chat completion
        chat_completions = await self.server.chat_completion(
            messages=messages,
            n=self.config.group_size,
            max_tokens=512,
            timeout=60,
        )

        # Prepare trajectories for scoring
        for choice in chat_completions.choices:
            # Use text-only prompt for history
            user_msg = {"role": "user", "content": user_prompt_text}
            assistant_msg = {"role": "assistant", "content": choice.message.content}
            history: GameHistory = (user_msg, assistant_msg)
            to_score.append((history, item[1], base64_image))

        to_postprocess = await self.score(to_score)

        return to_postprocess, to_backlog

    async def evaluate(self, *args, **kwargs):
        # No custom evaluation
        return

    async def setup(self):
        # Load the clock dataset
        self.dataset = load_dataset("junyeong-nero/clock-dataset")
        self.train = self.dataset["train"]
        self.iter = 0

    async def get_next_item(self) -> Item:

        try:
            entry = self.train[self.iter % len(self.train)]
            self.iter += 1

            text_prompt = "What time does the clock show"
            prompt = tuple(
                [frozenset({"role": "user", "content": text_prompt}.items())]
            )

            # Format gold answer
            hour = entry["hour"]
            minute = entry["minute"]
            gold_answer = f"<answer>{hour}:{minute:02d}</answer>"

            # Convert image to base64
            img = entry["image"]
            buf = io.BytesIO()
            img.save(buf, format="PNG")
            image_bytes = buf.getvalue()
            base64_image = base64.b64encode(image_bytes).decode("utf-8")

            return (prompt, gold_answer, base64_image)
        except Exception:
            traceback.print_exc()
            # Fallback
            fallback_prompt = tuple(
                [
                    frozenset(
                        {"role": "user", "content": "Please solve: 2 + 2 = ?"}.items()
                    )
                ]
            )
            return (fallback_prompt, "<answer>4</answer>", None)

    async def score(self, rollout_group_data) -> Optional[ScoredDataGroup]:
        scores = ScoredDataGroup()
        scores["tokens"] = []
        scores["masks"] = []
        scores["scores"] = []
        scores["images"] = []
        random.shuffle(rollout_group_data)

        for item in rollout_group_data:
            out = tokenize_for_trainer(self.tokenizer, item[0])
            tokens = out["tokens"]
            masks = out["masks"]

            # Extract answers
            try:
                reply = item[0][-1]["content"]
                m_match = re.search(
                    r"<answer>\s*(.*?)\s*</answer>", reply, re.IGNORECASE
                )
                model_answer = m_match.group(1).strip() if m_match else reply.strip()

                gold = item[1]
                g_match = re.search(
                    r"<answer>\s*(.*?)\s*</answer>", gold, re.IGNORECASE
                )
                gold_answer = g_match.group(1).strip() if g_match else gold.strip()

                reward = model_answer == gold_answer
            except Exception:
                reward = False

            if len([i for i in masks if i != -100]) < 10:
                continue

            scores["tokens"].append(tokens)
            scores["masks"].append(masks)
            scores["scores"].append(1.0 if reward else -1.0)
            try:
                scores["images"].append(item[2])
            except Exception:
                scores["images"].append(None)

            if len(scores["tokens"]) >= self.config.group_size:
                break

        return scores

    @classmethod
<<<<<<< HEAD
    def config_init(cls) -> Tuple[BaseEnvConfig, List[APIServerConfig]]:
        if not os.environ.get("OPENAI_API_KEY"):
            print("ERROR: OPENAI_API_KEY environment variable is not set!")
            sys.exit(1)
=======
    def config_init(cls) -> Tuple[BaseEnvConfig, List[OpenaiConfig]]:
>>>>>>> 71e7a5ca

        config = BaseEnvConfig(
            wandb_name="pixmo_clocks",
            tokenizer_name="Qwen/Qwen2-VL-2B-Instruct",
            group_size=8,
            use_wandb=True,
            max_num_workers=2,
            rollout_server_url="http://localhost:8000",
            total_steps=1000,
            batch_size=12,
            steps_per_eval=100,
            max_token_length=2048,
        )

        server_configs = [
<<<<<<< HEAD
            APIServerConfig(
                model_name="gpt-4o",
                base_url=None,
                api_key=os.environ.get("OPENAI_API_KEY"),
                num_requests_for_eval=1,
=======
            OpenaiConfig(
                model_name="Qwen/Qwen2-VL-2B-Instruct",
                base_url="http://localhost:9001/v1",
                api_key="x",
                num_requests_for_eval=256,
>>>>>>> 71e7a5ca
            ),
        ]

        return config, server_configs


if __name__ == "__main__":
    ClockDatasetEnv.cli()<|MERGE_RESOLUTION|>--- conflicted
+++ resolved
@@ -169,15 +169,7 @@
         return scores
 
     @classmethod
-<<<<<<< HEAD
     def config_init(cls) -> Tuple[BaseEnvConfig, List[APIServerConfig]]:
-        if not os.environ.get("OPENAI_API_KEY"):
-            print("ERROR: OPENAI_API_KEY environment variable is not set!")
-            sys.exit(1)
-=======
-    def config_init(cls) -> Tuple[BaseEnvConfig, List[OpenaiConfig]]:
->>>>>>> 71e7a5ca
-
         config = BaseEnvConfig(
             wandb_name="pixmo_clocks",
             tokenizer_name="Qwen/Qwen2-VL-2B-Instruct",
@@ -192,19 +184,11 @@
         )
 
         server_configs = [
-<<<<<<< HEAD
             APIServerConfig(
-                model_name="gpt-4o",
-                base_url=None,
-                api_key=os.environ.get("OPENAI_API_KEY"),
-                num_requests_for_eval=1,
-=======
-            OpenaiConfig(
                 model_name="Qwen/Qwen2-VL-2B-Instruct",
                 base_url="http://localhost:9001/v1",
                 api_key="x",
                 num_requests_for_eval=256,
->>>>>>> 71e7a5ca
             ),
         ]
 
