# Byte-compiled / optimized / DLL files
__pycache__/
*.py[cod]
*$py.class

# C extensions
*.so

# Distribution / packaging
.Python
build/
develop-eggs/
dist/
downloads/
eggs/
.eggs/
lib/
lib64/
parts/
sdist/
var/
wheels/
share/python-wheels/
*.egg-info/
.installed.cfg
*.egg
MANIFEST

# PyInstaller
#  Usually these files are written by a python script from a template
#  before PyInstaller builds the exe, so as to inject date/other infos into it.
*.manifest
*.spec

# Installer logs
pip-log.txt
pip-delete-this-directory.txt

# Unit test / coverage reports
htmlcov/
.tox/
.nox/
.coverage
.coverage.*
.cache
nosetests.xml
coverage.xml
*.cover
*.py,cover
.hypothesis/
.pytest_cache/
cover/

# Translations
*.mo
*.pot

# Django stuff:
*.log
local_settings.py
db.sqlite3
db.sqlite3-journal

# Flask stuff:
instance/
.webassets-cache

# Scrapy stuff:
.scrapy

# Sphinx documentation
docs/_build/

# PyBuilder
.pybuilder/
target/

# Jupyter Notebook
.ipynb_checkpoints

# IPython
profile_default/
ipython_config.py

# pyenv
#   For a library or package, you might want to ignore these files since the code is
#   intended to run in multiple environments; otherwise, check them in:
# .python-version

# pipenv
#   According to pypa/pipenv#598, it is recommended to include Pipfile.lock in version control.
#   However, in case of collaboration, if having platform-specific dependencies or dependencies
#   having no cross-platform support, pipenv may install dependencies that don't work, or not
#   install all needed dependencies.
#Pipfile.lock

# UV
#   Similar to Pipfile.lock, it is generally recommended to include uv.lock in version control.
#   This is especially recommended for binary packages to ensure reproducibility, and is more
#   commonly ignored for libraries.
#uv.lock

# poetry
#   Similar to Pipfile.lock, it is generally recommended to include poetry.lock in version control.
#   This is especially recommended for binary packages to ensure reproducibility, and is more
#   commonly ignored for libraries.
#   https://python-poetry.org/docs/basic-usage/#commit-your-poetrylock-file-to-version-control
#poetry.lock

# pdm
#   Similar to Pipfile.lock, it is generally recommended to include pdm.lock in version control.
#pdm.lock
#   pdm stores project-wide configurations in .pdm.toml, but it is recommended to not include it
#   in version control.
#   https://pdm.fming.dev/latest/usage/project/#working-with-version-control
.pdm.toml
.pdm-python
.pdm-build/

# PEP 582; used by e.g. github.com/David-OConnor/pyflow and github.com/pdm-project/pdm
__pypackages__/

# Celery stuff
celerybeat-schedule
celerybeat.pid

# SageMath parsed files
*.sage.py

# Environments
.env
.venv
env/
venv/
ENV/
env.bak/
venv.bak/

# Spyder project settings
.spyderproject
.spyproject

# Rope project settings
.ropeproject

# mkdocs documentation
/site

# mypy
.mypy_cache/
.dmypy.json
dmypy.json

# Pyre type checker
.pyre/

# pytype static type analyzer
.pytype/

# Cython debug symbols
cython_debug/

# PyCharm
#  JetBrains specific template is maintained in a separate JetBrains.gitignore that can
#  be found at https://github.com/github/gitignore/blob/main/Global/JetBrains.gitignore
#  and can be added to the global gitignore or merged into this file.  For a more nuclear
#  option (not recommended) you can uncomment the following to ignore the entire idea folder.
.idea/

# PyPI configuration file
.pypirc

# data
*.json
<<<<<<< HEAD
*.jsonl
!rubiks_process_results_32.jsonl
=======
# *.jsonl
>>>>>>> 923d74d8

# wandb
wandb

# Allow MCP configuration
!configs/mcp.json

# gradio
.gradio/

example_trainer/trained_model_checkpoints/

# uv
uv.lock<|MERGE_RESOLUTION|>--- conflicted
+++ resolved
@@ -172,12 +172,7 @@
 
 # data
 *.json
-<<<<<<< HEAD
 *.jsonl
-!rubiks_process_results_32.jsonl
-=======
-# *.jsonl
->>>>>>> 923d74d8
 
 # wandb
 wandb
